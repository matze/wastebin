--- conflicted
+++ resolved
@@ -53,15 +53,11 @@
 </script>
 {% endblock %}
 
-<<<<<<< HEAD
-{% block content %}
-=======
 {% block nav %}
     <li><button onclick="openFile()">open</button></li>
 {% endblock %}
 
-{%- block content -%}
->>>>>>> 95005f80
+{% block content %}
     <form action="{{ base_path.path() }}" method="post">
       <div class="container">
         <div class="content">
