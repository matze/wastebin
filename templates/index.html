{% extends "base.html" %}

{% block head %}
<script>
  function dropHandler(ev) {
    ev.preventDefault();

    let textarea = document.getElementById('text');

    if (ev.dataTransfer.items) {
      const item = ev.dataTransfer.items[0];

      if (item.kind === 'file') {
        item.getAsFile().text().then((value) => textarea.value = value);
      }
    } else {
      const item = ev.dataTransfer.files[0];
      item.text().then((value) => textarea.value = value);
    }
  }

  function dragOverHandler(ev) {
    ev.preventDefault();
  }

  function openFile() {
    let input = document.createElement("input");
    input.type = "file";
    input.onchange = ev => {
      const item = ev.target.files[0];

      let textarea = document.getElementById('text');
      item.text().then((value) => textarea.value = value);
    };

    input.click();
  }

  function filterLangs(ev) {
    ev.preventDefault();
    let langs = document.getElementById("langs");
    const term = document.getElementById("filter").value.toLowerCase();

    for (option of langs) {
      if (option.innerText.toLowerCase().includes(term)) {
        option.style.display = "";
      }
      else {
        option.style.display = "none";
      }
    }
  }
</script>
{% endblock %}

{% block nav %}
    <li><button onclick="openFile()">open</button></li>
{% endblock %}

<<<<<<< HEAD
{% block content %}
    <form action="{{ base_path.path() }}" method="post">
=======
{%- block content -%}
    <form action="{{ base_path.path() }}" method="post" style="height: 100%;">
>>>>>>> d361b662
      <div class="container">
        <div class="content">
          <textarea id="text" name="text" autocorrect="off" autocomplete="off" spellcheck="false" placeholder="<paste text or drop file here>" ondrop="dropHandler(event);" ondragover="dragOverHandler(event);" autofocus></textarea>
        </div>
        <div class="extensions-list">
<<<<<<< HEAD
          <select name="extension" id="langs" size="23">
            {%- for syntax in meta.highlight.syntaxes -%}
              {%- if syntax.file_extensions.len() > 0 %}
              <option value="{{ syntax.file_extensions.first().unwrap() }}">{{ syntax.name }}</option>
              {%- endif -%}
            {%- endfor %}
=======
          <select name="extension" id="langs" size="17">
          {%- for syntax in meta.highlight.syntaxes -%}
            {%- if syntax.file_extensions.len() > 0 %}
            <option value="{{ syntax.file_extensions.first().unwrap() }}">{{ syntax.name }}</option>
            {%- endif -%}
          {%- endfor %}
>>>>>>> d361b662
          </select>
        </div>
        <div class="extension-filter">
          <input type="search" id="filter" placeholder="Filter ..." onchange="filterLangs(event);" onkeyup="filterLangs(event)"></input>
        </div>
        <div class="expiration-list">
          <select name="expires" size="7">
            {%- if max_expiration == -1 %}
            <option selected="" value="">never</option>
            {%- endif %}
            {%- if max_expiration >= 600 or max_expiration == -1 %}
            <option value="600">10 minutes</option>
            {%- endif %}
            {%- if max_expiration >= 3600 or max_expiration == -1 %}
            <option value="3600">1 hour</option>
            {%- endif %}
            {%- if max_expiration >= 86400 or max_expiration == -1 %}
            <option value="86400">1 day</option>
            {%- endif %}
            {%- if max_expiration >= 604800 or max_expiration == -1 %}
            <option value="604800">1 week</option>
            {%- endif %}
            {%- if max_expiration >= 215308800 or max_expiration == -1 %}
            <option value="215308800">1 year</option>
            {%- endif %}
            <option value="burn">🔥 after reading</option>
            {%- if max_expiration not in [600, 3600, 86400, 604800, 215308800, -1] %}
            <option value="{{ max_expiration }}" selected>{{ max_expiration // 86400 }} days</option>
            {%- endif %}
          </select>
        </div>
        <div class="password">
          <input type="password" name="password" id="password" placeholder="Password ..."></input>
        </div>
        <div class="paste-button">
          <button type="submit" title="Paste" class="button">Paste</button>
        </div>
      </div>
    </form>
{% endblock %}<|MERGE_RESOLUTION|>--- conflicted
+++ resolved
@@ -57,33 +57,19 @@
     <li><button onclick="openFile()">open</button></li>
 {% endblock %}
 
-<<<<<<< HEAD
-{% block content %}
-    <form action="{{ base_path.path() }}" method="post">
-=======
 {%- block content -%}
     <form action="{{ base_path.path() }}" method="post" style="height: 100%;">
->>>>>>> d361b662
       <div class="container">
         <div class="content">
           <textarea id="text" name="text" autocorrect="off" autocomplete="off" spellcheck="false" placeholder="<paste text or drop file here>" ondrop="dropHandler(event);" ondragover="dragOverHandler(event);" autofocus></textarea>
         </div>
         <div class="extensions-list">
-<<<<<<< HEAD
-          <select name="extension" id="langs" size="23">
-            {%- for syntax in meta.highlight.syntaxes -%}
-              {%- if syntax.file_extensions.len() > 0 %}
-              <option value="{{ syntax.file_extensions.first().unwrap() }}">{{ syntax.name }}</option>
-              {%- endif -%}
-            {%- endfor %}
-=======
           <select name="extension" id="langs" size="17">
           {%- for syntax in meta.highlight.syntaxes -%}
             {%- if syntax.file_extensions.len() > 0 %}
             <option value="{{ syntax.file_extensions.first().unwrap() }}">{{ syntax.name }}</option>
             {%- endif -%}
           {%- endfor %}
->>>>>>> d361b662
           </select>
         </div>
         <div class="extension-filter">
